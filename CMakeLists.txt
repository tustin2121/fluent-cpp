--- conflicted
+++ resolved
@@ -8,13 +8,8 @@
 include(FetchContent)
 FetchContent_Declare(
     lexy
-<<<<<<< HEAD
-    URL https://github.com/foonathan/lexy/archive/f58d971.zip
-    URL_HASH MD5=e34bbc1926fe75fb1824e9c3ead7dca7
-=======
     URL https://github.com/foonathan/lexy/archive/e9ca531.zip
     URL_HASH MD5=89827b53a39b41fd2336166dfa8d8f29
->>>>>>> 15b116a7
     SOURCE_DIR lexy
 )
 FetchContent_MakeAvailable(lexy)
