--- conflicted
+++ resolved
@@ -63,10 +63,6 @@
     return out;
 }
 
-<<<<<<< HEAD
-// The first text element should be stripped to remove leading whitespace
-std::string stripStart(const std::string &str, const std::string &ws = " \r\n") {
-=======
 std::string Comment::getValue() const {
     std::stringstream result;
     for (int i = 0; i < this->value.size(); i++) {
@@ -77,10 +73,8 @@
     return result.str();
 }
 
-// Text elements should be stripped to remove leading and trailing whitespace on
-// each line
-std::string strip(const std::string &str, const std::string &ws = " \r\n") {
->>>>>>> 15b116a7
+// The first text element should be stripped to remove leading whitespace
+std::string stripStart(const std::string &str, const std::string &ws = " \r\n") {
     const auto begin = str.find_first_not_of(ws);
     if (begin == std::string::npos)
         return "";
